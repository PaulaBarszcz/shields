'use strict'
/**
 * @module
 */

const path = require('path')
const url = require('url')
<<<<<<< HEAD
const Joi = require('@hapi/joi')
=======
const { URL } = url
const bytes = require('bytes')
>>>>>>> e66cfa3c
const Camp = require('camp')
const originalJoi = require('@hapi/joi')
const makeBadge = require('../../gh-badges/lib/make-badge')
const GithubConstellation = require('../../services/github/github-constellation')
const suggest = require('../../services/suggest')
const { loadServiceClasses } = require('../base-service/loader')
const { makeSend } = require('../base-service/legacy-result-sender')
const {
  handleRequest,
  clearRequestCache,
} = require('../base-service/legacy-request-handler')
const { clearRegularUpdateCache } = require('../legacy/regular-update')
const { rasterRedirectUrl } = require('../badge-urls/make-badge-url')
const { merge, checkCustomIntegrationConfiguration } = require('./config')
const log = require('./log')
const sysMonitor = require('./monitor')
const PrometheusMetrics = require('./prometheus-metrics')
const InfluxMetrics = require('./influx-metrics')

const Joi = originalJoi
  .extend(base => ({
    type: 'arrayFromString',
    base: base.array(),
    coerce: (value, state, options) => ({
      value: typeof value === 'string' ? value.split(' ') : value,
    }),
  }))
  .extend(base => ({
    type: 'string',
    base: base.string(),
    messages: {
      'string.origin':
        'needs to be an origin string, e.g. https://host.domain with optional port and no trailing slash',
    },
    rules: {
      origin: {
        validate(value, helpers) {
          let origin
          try {
            ;({ origin } = new URL(value))
          } catch (e) {}
          if (origin !== undefined && origin === value) {
            return value
          } else {
            return helpers.error('string.origin')
          }
        },
      },
    },
  }))

const optionalUrl = Joi.string().uri({ scheme: ['http', 'https'] })
const requiredUrl = optionalUrl.required()
<<<<<<< HEAD
const bytes = Joi.string().regex(/^[0-9]+(b|kb|mb|gb|tb)$/i)
const customIntegration = Joi.object({
  fetchLimit: bytes,
})
=======
const origins = Joi.arrayFromString().items(Joi.string().origin())
const defaultService = Joi.object({ authorizedOrigins: origins }).default({
  authorizedOrigins: [],
})

>>>>>>> e66cfa3c
const publicConfigSchema = Joi.object({
  bind: {
    port: Joi.alternatives().try(
      Joi.number().port(),
      Joi.string().pattern(/^\\\\\.\\pipe\\.+$/)
    ),
    address: Joi.alternatives().try(
      Joi.string()
        .ip()
        .required(),
      Joi.string()
        .hostname()
        .required()
    ),
  },
  metrics: {
    prometheus: {
      enabled: Joi.boolean().required(),
      endpointEnabled: Joi.boolean().required(),
    },
    influx: {
      enabled: Joi.boolean().required(),
      url: Joi.string()
        .uri()
        .when('enabled', { is: true, then: Joi.required() }),
      timeoutMilliseconds: Joi.number()
        .integer()
        .min(1)
        .when('enabled', { is: true, then: Joi.required() }),
      intervalSeconds: Joi.number()
        .integer()
        .min(1)
        .when('enabled', { is: true, then: Joi.required() }),
      instanceIdFrom: Joi.string()
        .equal('hostname', 'env-var', 'random')
        .when('enabled', { is: true, then: Joi.required() }),
      instanceIdEnvVarName: Joi.string().when('instanceIdFrom', {
        is: 'env-var',
        then: Joi.required(),
      }),
      envLabel: Joi.string().when('enabled', {
        is: true,
        then: Joi.required(),
      }),
      hostnameAliases: Joi.object(),
    },
  },
  ssl: {
    isSecure: Joi.boolean().required(),
    key: Joi.string(),
    cert: Joi.string(),
  },
  redirectUrl: optionalUrl,
  rasterUrl: optionalUrl,
  cors: {
    allowedOrigin: Joi.array()
      .items(optionalUrl)
      .required(),
  },
  persistence: {
    dir: Joi.string().required(),
  },
  services: Joi.object({
    bitbucketServer: defaultService,
    drone: defaultService,
    github: {
      baseUri: requiredUrl,
      debug: {
        enabled: Joi.boolean().required(),
        intervalSeconds: Joi.number()
          .integer()
          .min(1)
          .required(),
      },
    },
    jira: defaultService,
    jenkins: Joi.object({
      authorizedOrigins: origins,
      requireStrictSsl: Joi.boolean(),
      requireStrictSslToAuthenticate: Joi.boolean(),
    }).default({ authorizedOrigins: [] }),
    nexus: defaultService,
    npm: defaultService,
    sonar: defaultService,
    teamcity: defaultService,
    trace: Joi.boolean().required(),
  }).required(),
  cacheHeaders: {
    defaultCacheLengthSeconds: Joi.number()
      .integer()
      .required(),
  },
  rateLimit: Joi.boolean().required(),
  handleInternalErrors: Joi.boolean().required(),
  integrations: Joi.object({
    default: {
      fetchLimit: bytes,
    },
  }).pattern(Joi.string(), customIntegration),
}).required()

const privateConfigSchema = Joi.object({
  azure_devops_token: Joi.string(),
  bintray_user: Joi.string(),
  bintray_apikey: Joi.string(),
  drone_token: Joi.string(),
  gh_client_id: Joi.string(),
  gh_client_secret: Joi.string(),
  gh_token: Joi.string(),
  jenkins_user: Joi.string(),
  jenkins_pass: Joi.string(),
  jira_user: Joi.string(),
  jira_pass: Joi.string(),
  nexus_user: Joi.string(),
  nexus_pass: Joi.string(),
  npm_token: Joi.string(),
  redis_url: Joi.string().uri({ scheme: ['redis', 'rediss'] }),
  sentry_dsn: Joi.string(),
  shields_ips: Joi.array().items(Joi.string().ip()),
  shields_secret: Joi.string(),
  sl_insight_userUuid: Joi.string(),
  sl_insight_apiToken: Joi.string(),
  sonarqube_token: Joi.string(),
  teamcity_user: Joi.string(),
  teamcity_pass: Joi.string(),
  twitch_client_id: Joi.string(),
  twitch_client_secret: Joi.string(),
  wheelmap_token: Joi.string(),
  influx_username: Joi.string(),
  influx_password: Joi.string(),
}).required()
const privateMetricsInfluxConfigSchema = privateConfigSchema.append({
  influx_username: Joi.string().required(),
  influx_password: Joi.string().required(),
})
/**
 * The Server is based on the web framework Scoutcamp. It creates
 * an http server, sets up helpers for token persistence and monitoring.
 * Then it loads all the services, injecting dependencies as it
 * asks each one to register its route with Scoutcamp.
 */
class Server {
  /**
   * Badge Server Constructor
   *
   * @param {object} config Configuration object read from config yaml files
   * by https://www.npmjs.com/package/config and validated against
   * publicConfigSchema and privateConfigSchema
   * @see https://github.com/badges/shields/blob/master/doc/production-hosting.md#configuration
   * @see https://github.com/badges/shields/blob/master/doc/server-secrets.md
   */
  constructor(config) {
    const publicConfig = Joi.attempt(config.public, publicConfigSchema)
    const privateConfig = this.validatePrivateConfig(
      config.private,
      privateConfigSchema
    )
    // We want to require an username and a password for the influx metrics
    // only if the influx metrics are enabled. The private config schema
    // and the public config schema are two separate schemas so we have to run
    // validation manually.
    if (publicConfig.metrics.influx && publicConfig.metrics.influx.enabled) {
      this.validatePrivateConfig(
        config.private,
        privateMetricsInfluxConfigSchema
      )
    }
    this.config = {
      public: publicConfig,
      private: privateConfig,
    }

    this.githubConstellation = new GithubConstellation({
      persistence: publicConfig.persistence,
      service: publicConfig.services.github,
      private: privateConfig,
    })

    if (publicConfig.metrics.prometheus.enabled) {
      this.metricInstance = new PrometheusMetrics()
      if (publicConfig.metrics.influx.enabled) {
        this.influxMetrics = new InfluxMetrics(
          this.metricInstance,
          Object.assign({}, publicConfig.metrics.influx, {
            username: privateConfig.influx_username,
            password: privateConfig.influx_password,
          })
        )
      }
    }
  }

  validatePrivateConfig(privateConfig, privateConfigSchema) {
    try {
      return Joi.attempt(privateConfig, privateConfigSchema)
    } catch (e) {
      const badPaths = e.details.map(({ path }) => path)
      throw Error(
        `Private configuration is invalid. Check these paths: ${badPaths.join(
          ','
        )}`
      )
    }
  }

  get port() {
    const {
      port,
      ssl: { isSecure },
    } = this.config.public
    return port || (isSecure ? 443 : 80)
  }

  get baseUrl() {
    const {
      bind: { address, port },
      ssl: { isSecure },
    } = this.config.public

    return url.format({
      protocol: isSecure ? 'https' : 'http',
      hostname: address,
      port,
      pathname: '/',
    })
  }

  /**
   * Set up Scoutcamp routes for 404/not found responses
   */
  registerErrorHandlers() {
    const { camp, config } = this
    const {
      public: { rasterUrl },
    } = config

    camp.route(/\.(gif|jpg)$/, (query, match, end, request) => {
      const [, format] = match
      makeSend(
        'svg',
        request.res,
        end
      )(
        makeBadge({
          text: ['410', `${format} no longer available`],
          color: 'lightgray',
          format: 'svg',
        })
      )
    })

    if (!rasterUrl) {
      camp.route(/\.png$/, (query, match, end, request) => {
        makeSend(
          'svg',
          request.res,
          end
        )(
          makeBadge({
            text: ['404', 'raster badges not available'],
            color: 'lightgray',
            format: 'svg',
          })
        )
      })
    }

    camp.notfound(/(\.svg|\.json|)$/, (query, match, end, request) => {
      const [, extension] = match
      const format = (extension || '.svg').replace(/^\./, '')

      makeSend(
        format,
        request.res,
        end
      )(
        makeBadge({
          text: ['404', 'badge not found'],
          color: 'red',
          format,
        })
      )
    })
  }

  /**
   * Set up a couple of redirects:
   * One for the raster badges.
   * Another to redirect the base URL /
   * (we use this to redirect {@link https://img.shields.io/}
   * to {@link https://shields.io/} )
   */
  registerRedirects() {
    const { config, camp } = this
    const {
      public: { rasterUrl, redirectUrl },
    } = config

    if (rasterUrl) {
      // Redirect to the raster server for raster versions of modern badges.
      camp.route(/\.png$/, (queryParams, match, end, ask) => {
        ask.res.statusCode = 301
        ask.res.setHeader(
          'Location',
          rasterRedirectUrl({ rasterUrl }, ask.req.url)
        )

        const cacheDuration = (30 * 24 * 3600) | 0 // 30 days.
        ask.res.setHeader('Cache-Control', `max-age=${cacheDuration}`)

        ask.res.end()
      })
    }

    if (redirectUrl) {
      camp.route(/^\/$/, (data, match, end, ask) => {
        ask.res.statusCode = 302
        ask.res.setHeader('Location', redirectUrl)
        ask.res.end()
      })
    }
  }

  /**
   * Iterate all the service classes defined in /services,
   * load each service and register a Scoutcamp route for each service.
   */
  registerServices() {
    const { config, camp, metricInstance } = this
    const { apiProvider: githubApiProvider } = this.githubConstellation

    const serviceClasses = loadServiceClasses()
    checkCustomIntegrationConfiguration(config, serviceClasses)
    serviceClasses.forEach(serviceClass => {
      const serviceConfig = merge(
        config.public.integrations.default,
        config.public.integrations[serviceClass.name] || {}
      )
      serviceClass.register(
        { camp, handleRequest, githubApiProvider, metricInstance },
        {
          handleInternalErrors: config.public.handleInternalErrors,
          cacheHeaders: config.public.cacheHeaders,
<<<<<<< HEAD
          profiling: config.public.profiling,
          rasterUrl: config.public.rasterUrl,
          private: config.private,
          ...serviceConfig,
=======
          fetchLimitBytes: bytes(config.public.fetchLimit),
          rasterUrl: config.public.rasterUrl,
          private: config.private,
          public: config.public,
>>>>>>> e66cfa3c
        }
      )
    })
  }

  /**
   * Start the HTTP server:
   * Bootstrap Scoutcamp,
   * Register handlers,
   * Start listening for requests on this.baseUrl()
   */
  async start() {
    const {
      bind: { port, address: hostname },
      ssl: { isSecure: secure, cert, key },
      cors: { allowedOrigin },
      rateLimit,
    } = this.config.public

    log(`Server is starting up: ${this.baseUrl}`)

    const camp = (this.camp = Camp.start({
      documentRoot: path.resolve(__dirname, '..', '..', 'public'),
      port,
      hostname,
      secure,
      cert,
      key,
    }))

    const { metricInstance } = this
    this.cleanupMonitor = sysMonitor.setRoutes(
      { rateLimit },
      { server: camp, metricInstance }
    )

    const { githubConstellation } = this
    githubConstellation.initialize(camp)
    if (metricInstance) {
      if (this.config.public.metrics.prometheus.endpointEnabled) {
        metricInstance.registerMetricsEndpoint(camp)
      }
      if (this.influxMetrics) {
        this.influxMetrics.startPushingMetrics()
      }
    }

    const { apiProvider: githubApiProvider } = this.githubConstellation
    suggest.setRoutes(allowedOrigin, githubApiProvider, camp)

    this.registerErrorHandlers()
    this.registerRedirects()
    this.registerServices()

    await new Promise(resolve => camp.on('listening', () => resolve()))
  }

  static resetGlobalState() {
    // This state should be migrated to instance state. When possible, do not add new
    // global state.
    clearRequestCache()
    clearRegularUpdateCache()
  }

  reset() {
    this.constructor.resetGlobalState()
  }

  /**
   * Stop the HTTP server and clean up helpers
   */
  async stop() {
    if (this.camp) {
      await new Promise(resolve => this.camp.close(resolve))
      this.camp = undefined
    }

    if (this.cleanupMonitor) {
      this.cleanupMonitor()
      this.cleanupMonitor = undefined
    }

    if (this.githubConstellation) {
      await this.githubConstellation.stop()
      this.githubConstellation = undefined
    }

    if (this.metricInstance) {
      if (this.influxMetrics) {
        this.influxMetrics.stopPushingMetrics()
      }
      this.metricInstance.stop()
    }
  }
}

module.exports = Server<|MERGE_RESOLUTION|>--- conflicted
+++ resolved
@@ -5,12 +5,7 @@
 
 const path = require('path')
 const url = require('url')
-<<<<<<< HEAD
-const Joi = require('@hapi/joi')
-=======
 const { URL } = url
-const bytes = require('bytes')
->>>>>>> e66cfa3c
 const Camp = require('camp')
 const originalJoi = require('@hapi/joi')
 const makeBadge = require('../../gh-badges/lib/make-badge')
@@ -64,18 +59,15 @@
 
 const optionalUrl = Joi.string().uri({ scheme: ['http', 'https'] })
 const requiredUrl = optionalUrl.required()
-<<<<<<< HEAD
 const bytes = Joi.string().regex(/^[0-9]+(b|kb|mb|gb|tb)$/i)
 const customIntegration = Joi.object({
   fetchLimit: bytes,
 })
-=======
 const origins = Joi.arrayFromString().items(Joi.string().origin())
 const defaultService = Joi.object({ authorizedOrigins: origins }).default({
   authorizedOrigins: [],
 })
 
->>>>>>> e66cfa3c
 const publicConfigSchema = Joi.object({
   bind: {
     port: Joi.alternatives().try(
@@ -419,17 +411,11 @@
         {
           handleInternalErrors: config.public.handleInternalErrors,
           cacheHeaders: config.public.cacheHeaders,
-<<<<<<< HEAD
           profiling: config.public.profiling,
           rasterUrl: config.public.rasterUrl,
           private: config.private,
+          public: config.public,
           ...serviceConfig,
-=======
-          fetchLimitBytes: bytes(config.public.fetchLimit),
-          rasterUrl: config.public.rasterUrl,
-          private: config.private,
-          public: config.public,
->>>>>>> e66cfa3c
         }
       )
     })
